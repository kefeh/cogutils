__author__ = 'Keyvan'

from opencog.atomspace import AtomSpace, Node, find_links_upward
from opencog.cogserver import MindAgent
from random import randrange

class DummyBlendingAgent(MindAgent):

    def run(self, atomspace):
        # Define a set to add the source ConceptNodes to which we will retrieve from the AtomSpace
        nodes = []
<<<<<<< HEAD
        for node in atomspace.get_atoms_by_type('ConceptNode'):
=======
        # Request all nodes of type 'ConceptNode' from the AtomSpace and loop through them
        for node in atomspace.get_atoms_by_type("ConceptNode"):
            # Append each ConceptNode to our own nodes set
>>>>>>> c2c4837a
            nodes.append(node)
        # Check to make sure we actually got back some nodes of the type we want (ConceptNode)
        if len(nodes) <= 1:
            # Otherwise we might as well stop here
            return

<<<<<<< HEAD
        first_node_index = randrange(0,len(nodes))
        second_node_index = randrange(0,len(nodes))
        while second_node_index == first_node_index:
            second_node_index = randrange(0,len(nodes))
=======
        # Randomly select a number (limited by the size of our node set) for the first node
        first_node_index = rand(0,len(nodes))
        # Randomly select a number for the second node with the same limitations
        second_node_index = rand(0,len(nodes))
        # Check to see we didn't unfortunately get the same number twice
        while second_node_index == first_node_index:
            # If we did, pick a new second number
            second_node_index = rand(0,len(nodes))

        # Retrieve the first blending node by its index and keep it in C1
>>>>>>> c2c4837a
        C1 = nodes[first_node_index]
        # Retrieve the second blending node by its index and keep it in C2
        C2 = nodes[second_node_index]

        # Prepare two lists to store the links of C1 and C2 in
        C1_links, C2_links = [], []

        # Loop through the links in C1
        for link in find_links_upward(C1):
<<<<<<< HEAD
            if link.type_name == 'SimilarityLink':
=======
            # Check to see if it's a SimilarityLink
            if link.type_name == "SimilarityLink":
                # If so, add it to C1_links
>>>>>>> c2c4837a
                C1_links.append(link)
        # Loop through the links in C2
        for link in find_links_upward(C2):
<<<<<<< HEAD

            if link.type_name == 'SimilarityLink':
                C2_links.append(link)

        C3 = atomspace.add_node('ConceptNode', C1.name + '_' + C2.name)
        print C3
=======
            # Check to see if it's a SimilarityLink
            if link.type_name == "SimilarityLink":
                # If so, add it to C2_links
                C2_links.append(link)

        
        C3 = atomspace.add_node("ConceptNode", C1.name + C2.name)
>>>>>>> c2c4837a
        links = C1_links + C2_links
        for i in range(len(links)):
            link = links[randrange(0,len(links))]
            for node in link.out:
                link =atomspace.add_link('SimilarityLink', (C3,node))
                print link





<|MERGE_RESOLUTION|>--- conflicted
+++ resolved
@@ -9,36 +9,27 @@
     def run(self, atomspace):
         # Define a set to add the source ConceptNodes to which we will retrieve from the AtomSpace
         nodes = []
-<<<<<<< HEAD
+
+        # Request all nodes of type 'ConceptNode' from the AtomSpace and loop through them
         for node in atomspace.get_atoms_by_type('ConceptNode'):
-=======
-        # Request all nodes of type 'ConceptNode' from the AtomSpace and loop through them
-        for node in atomspace.get_atoms_by_type("ConceptNode"):
             # Append each ConceptNode to our own nodes set
->>>>>>> c2c4837a
+
             nodes.append(node)
         # Check to make sure we actually got back some nodes of the type we want (ConceptNode)
         if len(nodes) <= 1:
             # Otherwise we might as well stop here
             return
 
-<<<<<<< HEAD
+        # Randomly select a number (limited by the size of our node set) for the first node
         first_node_index = randrange(0,len(nodes))
+        # Randomly select a number for the second node with the same limitations
         second_node_index = randrange(0,len(nodes))
-        while second_node_index == first_node_index:
-            second_node_index = randrange(0,len(nodes))
-=======
-        # Randomly select a number (limited by the size of our node set) for the first node
-        first_node_index = rand(0,len(nodes))
-        # Randomly select a number for the second node with the same limitations
-        second_node_index = rand(0,len(nodes))
         # Check to see we didn't unfortunately get the same number twice
         while second_node_index == first_node_index:
             # If we did, pick a new second number
-            second_node_index = rand(0,len(nodes))
+            second_node_index = randrange(0,len(nodes))
 
         # Retrieve the first blending node by its index and keep it in C1
->>>>>>> c2c4837a
         C1 = nodes[first_node_index]
         # Retrieve the second blending node by its index and keep it in C2
         C2 = nodes[second_node_index]
@@ -48,32 +39,19 @@
 
         # Loop through the links in C1
         for link in find_links_upward(C1):
-<<<<<<< HEAD
+            # Check to see if it's a SimilarityLink
             if link.type_name == 'SimilarityLink':
-=======
-            # Check to see if it's a SimilarityLink
-            if link.type_name == "SimilarityLink":
                 # If so, add it to C1_links
->>>>>>> c2c4837a
                 C1_links.append(link)
         # Loop through the links in C2
         for link in find_links_upward(C2):
-<<<<<<< HEAD
-
+            # Check to see if it's a SimilarityLink
             if link.type_name == 'SimilarityLink':
-                C2_links.append(link)
-
-        C3 = atomspace.add_node('ConceptNode', C1.name + '_' + C2.name)
-        print C3
-=======
-            # Check to see if it's a SimilarityLink
-            if link.type_name == "SimilarityLink":
                 # If so, add it to C2_links
                 C2_links.append(link)
 
         
-        C3 = atomspace.add_node("ConceptNode", C1.name + C2.name)
->>>>>>> c2c4837a
+        C3 = atomspace.add_node('ConceptNode', C1.name + C2.name)
         links = C1_links + C2_links
         for i in range(len(links)):
             link = links[randrange(0,len(links))]
