--- conflicted
+++ resolved
@@ -11,11 +11,6 @@
 	convert_ann_combo.h
 	definite_object.h
 	enum_type.h
-<<<<<<< HEAD
-	eval.h
-    interpreter.h
-=======
->>>>>>> dcd1bfda
 	indefinite_object.h
 	iostream_combo.h
 	message.h
