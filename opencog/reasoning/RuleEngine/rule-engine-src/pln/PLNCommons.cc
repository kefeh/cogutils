--- conflicted
+++ resolved
@@ -23,16 +23,12 @@
 #include "PLNCommons.h"
 
 #include <opencog/util/macros.h>
-<<<<<<< HEAD
 #include <opencog/atomutils/AtomUtils.h>
 #include <opencog/guile/SchemeSmob.h>
-=======
->>>>>>> 98fa0d7f
 
 PLNCommons::PLNCommons(AtomSpace * as) :
         as_(as)
 {
-
 }
 
 PLNCommons::~PLNCommons()
