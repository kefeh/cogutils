--- conflicted
+++ resolved
@@ -25,10 +25,6 @@
 	ADD_SUBDIRECTORY (server)
 	ADD_SUBDIRECTORY (dynamics)
 	ADD_SUBDIRECTORY (reasoning)
-<<<<<<< HEAD
-	ADD_SUBDIRECTORY (comboreduct)
-=======
         ADD_SUBDIRECTORY (comboreduct)
->>>>>>> 1d073436
         ADD_SUBDIRECTORY (embodiment)
 ENDIF (CXXTEST_FOUND)
